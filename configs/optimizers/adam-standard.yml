--- conflicted
+++ resolved
@@ -8,9 +8,5 @@
     patience: 1
     max_epochs: 1000
     loss_charge: normed_mae
-<<<<<<< HEAD
     load_balancing: False
-    eval_every: 100000
-=======
-    load_balancing: False
->>>>>>> aacbdcec
+    eval_every: 100000